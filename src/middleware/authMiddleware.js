// backend/src/middleware/authMiddleware.js
const admin = require('firebase-admin');

const verifyToken = async (req, res, next) => {
    const authHeader = req.headers.authorization;
    console.log('[AuthMiddleware] Received Authorization Header:', authHeader ? authHeader.substring(0, 30) + '...' : 'None');

    if (!authHeader || !authHeader.startsWith('Bearer ')) {
        console.log('[AuthMiddleware] No Bearer token found or malformed header. Denying access.');
        return res.status(403).json({ message: 'No token provided or malformed token.' });
    }

    const idToken = authHeader.split('Bearer ')[1];

    try {
        const decodedToken = await admin.auth().verifyIdToken(idToken);
        console.log('[AuthMiddleware] Token successfully verified. UID:', decodedToken.uid);
        console.log('[AuthMiddleware] Decoded Token Claims:', decodedToken);

        const userDocRef = admin.firestore().collection('users').doc(decodedToken.uid);
        const userDoc = await userDocRef.get();

        if (!userDoc.exists) {
            console.log('[AuthMiddleware] User document not found. Creating a new one with default role "renter".');
            const userDocData = {
                role: 'renter',
<<<<<<< HEAD
                email: decodedToken.email || null,
=======
>>>>>>> 320ce24b
                createdAt: admin.firestore.FieldValue.serverTimestamp()
            };
            // Conditionally add the email field if it exists
            if (decodedToken.email) {
                userDocData.email = decodedToken.email;
            }
            await userDocRef.set(userDocData, { merge: true });
        }

        const updatedUserDoc = await userDocRef.get();
        req.customUser = {
            uid: decodedToken.uid,
            email: updatedUserDoc.data().email || decodedToken.email,
            role: updatedUserDoc.data().role || 'renter',
        };

        console.log(`[AuthMiddleware] User role from Firestore: ${req.customUser.role}`);

        next();
    } catch (error) {
        console.error('[AuthMiddleware] !!! DETAILED TOKEN VERIFICATION ERROR !!!');
        console.error('[AuthMiddleware] Error Code:', error.code);
        console.error('[AuthMiddleware] Error Message:', error.message);
        console.error('[AuthMiddleware] Full Error Object:', error);

        if (error.code === 'auth/id-token-expired') {
            return res.status(401).json({ message: 'Session expired. Please log in again.' });
        } else if (error.code === 'auth/argument-error' || error.code === 'auth/invalid-id-token') {
            return res.status(401).json({ message: 'Invalid token.' });
        }
        return res.status(500).json({ message: 'Failed to authenticate token.', error: error.message });
    }
};

const authorizeRole = (roles) => {
    return (req, res, next) => {
        if (!req.customUser || !req.customUser.role) {
            console.log('[AuthMiddleware] Authorization failed: User not authenticated or role missing.');
            return res.status(403).json({ message: 'Access denied. User role not found.' });
        }

        if (roles.includes(req.customUser.role)) {
            console.log(`[AuthMiddleware] User role '${req.customUser.role}' authorized for route.`);
            next();
        } else {
            console.log(`[AuthMiddleware] Authorization failed: User role '${req.customUser.role}' not in allowed roles: ${roles.join(', ')}`);
            return res.status(403).json({ message: 'Access denied. Insufficient permissions.' });
        }
    };
};

module.exports = {
    verifyToken,
    authorizeRole,
};<|MERGE_RESOLUTION|>--- conflicted
+++ resolved
@@ -24,10 +24,7 @@
             console.log('[AuthMiddleware] User document not found. Creating a new one with default role "renter".');
             const userDocData = {
                 role: 'renter',
-<<<<<<< HEAD
-                email: decodedToken.email || null,
-=======
->>>>>>> 320ce24b
+                email: decodedToken.email, // Add email for the admin dashboard
                 createdAt: admin.firestore.FieldValue.serverTimestamp()
             };
             // Conditionally add the email field if it exists
